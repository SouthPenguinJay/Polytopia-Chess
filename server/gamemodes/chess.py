--- conflicted
+++ resolved
@@ -144,7 +144,6 @@
                 en_passant_valid = (
                     en_passant_pawn and en_passant_pawn.side != pawn.side
                     and en_passant_pawn.first_move_last_turn
-<<<<<<< HEAD
                     and pawn.rank == (
                         4 if pawn.side == models.Side.HOME else 3
                     )
@@ -152,13 +151,6 @@
                 return (
                     (victim and victim.side != pawn.side) or en_passant_valid
                 )
-=======
-                    and pawn.rank == (4 if pawn.side == models.Side.HOME
-                                      else 3)
-                )
-                return ((victim and victim.side != pawn.side)
-                        or en_passant_valid)
->>>>>>> 283b681c
             else:
                 return False
         elif relative_rank_delta == 2:
@@ -175,40 +167,12 @@
 
     def get_pawn_moves(self, pawn: models.Piece) -> typing.Iterator[int, int]:
         """Get all possible moves for a pawn."""
-<<<<<<< HEAD
-        in_front = self.get_piece(pawn.rank + pawn.side.forwards, pawn.file)
-        if not in_front:
-            yield pawn.file, pawn.rank + pawn.side.forwards
-        if (not pawn.has_moved) and not in_front:
-            two_in_front = self.get_piece(
-                pawn.rank + pawn.side.forwards * 2, pawn.file
-            )
-            if not two_in_front:
-                yield pawn.file, pawn.rank + pawn.side.forwards * 2
-        for direction in (-1, 1):
-            file = pawn.file + direction
-            rank = pawn.rank + pawn.side.forwards
-            target = self.get_piece(rank, file)
-            if not target:
-                en_passant_pawn = self.get_piece(pawn.rank, file)
-                en_passant_valid = (
-                    en_passant_pawn and en_passant_pawn.side != pawn.side
-                    and en_passant_pawn.first_move_last_turn
-                    and pawn.rank == (
-                        4 if pawn.side == models.Side.HOME else 3
-                    )
-                )
-                if en_passant_valid:
-                    yield rank, file
-            if target and target.side != pawn.side:
-=======
         options = ((1, 0), (2, 0), (1, -1), (1, 1))
         for absolute_rank_delta, file_delta in options:
             rank = pawn.rank + absolute_rank_delta * pawn.side.forwards
             file = pawn.file + file_delta
             if (self.on_board(rank, file)
                     and self.validate_pawn_move(pawn, rank, file)):
->>>>>>> 283b681c
                 yield rank, file
 
     def validate_rook_move(
